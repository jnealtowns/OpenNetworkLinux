--- conflicted
+++ resolved
@@ -689,14 +689,10 @@
                 return 0
             self.log.warn("disk %s has wrong label %s",
                           self.device, self.partedDisk.type)
-<<<<<<< HEAD
         except PartedException as ex:
-=======
-        except Exception as ex:
->>>>>>> 35d017c0
             self.log.error("cannot get partition table from %s: %s",
                            self.device, str(ex))
-        except Error as ex:
+        except Exception:
             self.log.exception("cannot get partition table from %s"
                                self.device)
 
@@ -737,7 +733,6 @@
                 break
 
         if not loaderBasename:
-            raise ValueError("platform loader file missing!")
             self.log.error("The platform loader file is missing.")
             return 1
 
